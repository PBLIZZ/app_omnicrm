--- conflicted
+++ resolved
@@ -8488,26 +8488,16 @@
       chai: 5.3.3
       tinyrainbow: 2.0.0
 
-<<<<<<< HEAD
-  '@vitest/mocker@3.2.4(vite@7.1.4(@types/node@20.19.11)(jiti@2.6.0)(lightningcss@1.30.1)(tsx@4.20.5)(yaml@2.8.1))':
-=======
   '@vitest/mocker@3.2.4(msw@2.11.5(@types/node@20.19.11)(typescript@5.9.2))(vite@7.1.4(@types/node@24.5.2)(jiti@2.6.0)(lightningcss@1.30.1)(tsx@4.20.5)(yaml@2.8.1))':
->>>>>>> 3709d497
     dependencies:
       '@vitest/spy': 3.2.4
       estree-walker: 3.0.3
       magic-string: 0.30.18
     optionalDependencies:
-<<<<<<< HEAD
-      vite: 7.1.4(@types/node@20.19.11)(jiti@2.6.0)(lightningcss@1.30.1)(tsx@4.20.5)(yaml@2.8.1)
-
-  '@vitest/mocker@3.2.4(vite@7.1.4(@types/node@24.5.2)(jiti@2.6.0)(lightningcss@1.30.1)(tsx@4.20.5)(yaml@2.8.1))':
-=======
       msw: 2.11.5(@types/node@20.19.11)(typescript@5.9.2)
       vite: 7.1.4(@types/node@24.5.2)(jiti@2.6.0)(lightningcss@1.30.1)(tsx@4.20.5)(yaml@2.8.1)
 
   '@vitest/mocker@3.2.4(msw@2.11.5(@types/node@24.5.2)(typescript@5.9.2))(vite@7.1.4(@types/node@24.5.2)(jiti@2.6.0)(lightningcss@1.30.1)(tsx@4.20.5)(yaml@2.8.1))':
->>>>>>> 3709d497
     dependencies:
       '@vitest/spy': 3.2.4
       estree-walker: 3.0.3
@@ -12088,11 +12078,7 @@
     dependencies:
       '@types/chai': 5.2.2
       '@vitest/expect': 3.2.4
-<<<<<<< HEAD
-      '@vitest/mocker': 3.2.4(vite@7.1.4(@types/node@20.19.11)(jiti@2.6.0)(lightningcss@1.30.1)(tsx@4.20.5)(yaml@2.8.1))
-=======
-      '@vitest/mocker': 3.2.4(msw@2.11.5(@types/node@20.19.11)(typescript@5.9.2))(vite@7.1.4(@types/node@24.5.2)(jiti@2.6.0)(lightningcss@1.30.1)(tsx@4.20.5)(yaml@2.8.1))
->>>>>>> 3709d497
+  '@vitest/mocker': 3.2.4(msw@2.11.5(@types/node@20.19.11)(typescript@5.9.2))(vite@7.1.4(@types/node@24.5.2)(jiti@2.6.0)(lightningcss@1.30.1)(tsx@4.20.5)(yaml@2.8.1))
       '@vitest/pretty-format': 3.2.4
       '@vitest/runner': 3.2.4
       '@vitest/snapshot': 3.2.4

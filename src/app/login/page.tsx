"use client";
import { useState } from "react";
import { Button } from "@/components/ui/button";
import { Separator } from "@/components/ui/separator";
import { getSupabaseBrowser } from "@/lib/supabase-browser";

export const dynamic = "force-dynamic";

export default function LoginPage() {
  const [email, setEmail] = useState("");
  const [sent, setSent] = useState(false);
  const [err, setErr] = useState<string | null>(null);
  const [isSubmitting, setIsSubmitting] = useState(false);
  const [isGoogle, setIsGoogle] = useState(false);

  function isValidEmail(value: string): boolean {
    return /^[^\s@]+@[^\s@]+\.[^\s@]+$/.test(value);
  }

  async function handleSignIn(e: React.FormEvent) {
    e.preventDefault();
    setErr(null);
    if (!isValidEmail(email.trim())) {
      setErr("Enter a valid email address");
      return;
    }
    setIsSubmitting(true);
    try {
      const { error } = await getSupabaseBrowser().auth.signInWithOtp({ email: email.trim() });
      if (error) setErr(error.message);
      else setSent(true);
    } finally {
      setIsSubmitting(false);
    }
  }

  async function handleGoogleSignIn() {
    setErr(null);
    setIsGoogle(true);
    try {
      // Use server-initiated flow so PKCE verifier and session cookies are handled server-side
      window.location.assign(`/auth/signin/google`);
    } finally {
      // no-op; navigation will replace page
    }
  }

  return (
    <div className="mx-auto max-w-sm p-6">
      <h1 className="text-xl font-semibold mb-4">Sign in</h1>
      {sent ? (
        <p>Check your email for a magic link.</p>
      ) : (
        <div className="space-y-4">
          {/* Google OAuth Sign In */}
<<<<<<< HEAD
          <Button
            onClick={handleGoogleSignIn}
            className="w-full"
            variant="outline"
            disabled={isGoogle}
            aria-disabled={isGoogle}
          >
=======
          <Button onClick={handleGoogleSignIn} className="w-full" variant="outline">
>>>>>>> b042d80c
            <svg className="w-4 h-4" viewBox="0 0 24 24">
              <path
                fill="#4285F4"
                d="M22.56 12.25c0-.78-.07-1.53-.2-2.25H12v4.26h5.92c-.26 1.37-1.04 2.53-2.21 3.31v2.77h3.57c2.08-1.92 3.28-4.74 3.28-8.09z"
              />
              <path
                fill="#34A853"
                d="M12 23c2.97 0 5.46-.98 7.28-2.66l-3.57-2.77c-.98.66-2.23 1.06-3.71 1.06-2.86 0-5.29-1.93-6.16-4.53H2.18v2.84C3.99 20.53 7.7 23 12 23z"
              />
              <path
                fill="#FBBC05"
                d="M5.84 14.09c-.22-.66-.35-1.36-.35-2.09s.13-1.43.35-2.09V7.07H2.18C1.43 8.55 1 10.22 1 12s.43 3.45 1.18 4.93l2.85-2.22.81-.62z"
              />
              <path
                fill="#EA4335"
                d="M12 5.38c1.62 0 3.06.56 4.21 1.64l3.15-3.15C17.45 2.09 14.97 1 12 1 7.7 1 3.99 3.47 2.18 7.07l3.66 2.84c.87-2.6 3.3-4.53 6.16-4.53z"
              />
            </svg>
            {isGoogle ? "Redirecting…" : "Continue with Google"}
          </Button>

          <div className="relative">
            <Separator />
            <div className="absolute inset-0 flex items-center justify-center">
              <span className="bg-white px-2 text-sm text-muted-foreground">or</span>
            </div>
          </div>

          {/* Email Magic Link Sign In */}
<<<<<<< HEAD
          <form onSubmit={handleSignIn} className="space-y-3" aria-busy={isSubmitting}>
=======
          <form onSubmit={handleSignIn} className="space-y-3">
>>>>>>> b042d80c
            <label htmlFor="email" className="text-sm font-medium">
              Email address
            </label>
            <input
              id="email"
              type="email"
              placeholder="you@example.com"
              className="w-full border p-2 rounded"
              value={email}
              onChange={(e) => setEmail(e.target.value)}
              required
              aria-invalid={err ? "true" : "false"}
              aria-describedby={err ? "email-error" : undefined}
            />
            {err && (
              <p id="email-error" className="text-sm text-red-600">
                {err}
              </p>
            )}
            <Button
              variant="outline"
              className="w-full"
              disabled={isSubmitting}
              aria-disabled={isSubmitting}
            >
              {isSubmitting ? "Sending…" : "Send magic link"}
            </Button>
          </form>
        </div>
      )}
    </div>
  );
}<|MERGE_RESOLUTION|>--- conflicted
+++ resolved
@@ -53,17 +53,7 @@
       ) : (
         <div className="space-y-4">
           {/* Google OAuth Sign In */}
-<<<<<<< HEAD
-          <Button
-            onClick={handleGoogleSignIn}
-            className="w-full"
-            variant="outline"
-            disabled={isGoogle}
-            aria-disabled={isGoogle}
-          >
-=======
           <Button onClick={handleGoogleSignIn} className="w-full" variant="outline">
->>>>>>> b042d80c
             <svg className="w-4 h-4" viewBox="0 0 24 24">
               <path
                 fill="#4285F4"
@@ -93,11 +83,7 @@
           </div>
 
           {/* Email Magic Link Sign In */}
-<<<<<<< HEAD
           <form onSubmit={handleSignIn} className="space-y-3" aria-busy={isSubmitting}>
-=======
-          <form onSubmit={handleSignIn} className="space-y-3">
->>>>>>> b042d80c
             <label htmlFor="email" className="text-sm font-medium">
               Email address
             </label>

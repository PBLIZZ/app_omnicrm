"use client";

import { useEffect, useState } from "react";
import Link from "next/link";
import { getSupabaseBrowser } from "@/lib/supabase-browser";

export default function AuthHeader() {
  const [email, setEmail] = useState<string | null>(null);

  useEffect(() => {
    getSupabaseBrowser()
      .auth.getUser()
      .then(({ data }: { data: { user: { email?: string } | null } }) =>
        setEmail(data.user?.email ?? null),
      );
  }, []);

  return (
    <div className="w-full border-b p-3 text-sm flex items-center justify-between">
      <div className="font-semibold">OmniCRM</div>
      <nav className="hidden sm:flex items-center gap-4 text-muted-foreground">
        <Link href="/" className="hover:underline">
          Dashboard
        </Link>
<<<<<<< HEAD
        <Link href="/contacts" className="hover:underline">
          Contacts
        </Link>
=======
>>>>>>> b042d80c
        <Link href="/settings/sync" className="hover:underline">
          Settings
        </Link>
      </nav>
      <div className="flex items-center gap-3">
        {email ? (
          <>
            <span>{email}</span>
            <button
              className="px-2 py-1 border rounded"
              onClick={() =>
                getSupabaseBrowser()
                  .auth.signOut()
                  .then(() => location.reload())
              }
            >
              Sign out
            </button>
          </>
        ) : (
          <Link className="px-2 py-1 border rounded" href="/login">
            Sign in
          </Link>
        )}
      </div>
    </div>
  );
}<|MERGE_RESOLUTION|>--- conflicted
+++ resolved
@@ -22,12 +22,10 @@
         <Link href="/" className="hover:underline">
           Dashboard
         </Link>
-<<<<<<< HEAD
         <Link href="/contacts" className="hover:underline">
           Contacts
         </Link>
-=======
->>>>>>> b042d80c
+
         <Link href="/settings/sync" className="hover:underline">
           Settings
         </Link>

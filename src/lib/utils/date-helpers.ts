/**
 * Date handling utilities for PostgreSQL timestamptz conversion
 *
 * Handles conversion between JavaScript Date objects and PostgreSQL
 * timestamptz strings for consistent date handling across the application.
 */

import { start } from "repl";
import { z } from "zod";

/**
 * Date range type
 */
export interface DateRange {
  start: Date;
  end: Date;
}

/**
 * Convert Date to PostgreSQL timestamptz string
 */
export function dateToTimestamptz(date: Date): string {
  return date.toISOString();
}

/**
 * Parse a PostgreSQL timestamptz timestamp string.
 *
 * @param timestamp - The timestamptz string to parse (expected ISO 8601 / PostgreSQL timestamptz format).
 * @returns A `Date` representing the same instant as `timestamp`.
 * @throws Error if `timestamp` cannot be parsed into a valid date.
 */
export function timestamptzToDate(timestamp: string): Date {
  const date = new Date(timestamp);
  if (isNaN(date.getTime())) {
    throw new Error(`Invalid timestamp: ${timestamp}`);
  }
  return date;
}

/**
 * Parse an unknown value into a validated `Date` object.
 *
 * @param value - A `Date`, date string, or numeric timestamp to parse; other types are unsupported.
 * @returns The parsed `Date`.
 * @throws Error if `value` is `null`/`undefined`, cannot be parsed as a valid date, or is an unsupported type.
 */
export function parseDate(value: unknown): Date {
  if (value instanceof Date) {
    if (isNaN(value.getTime())) {
      throw new Error("Invalid Date object");
    }
    return value;
  }

  if (value === null || value === undefined) {
    throw new Error("Invalid date: null or undefined");
  }

  if (typeof value === "string" || typeof value === "number") {
    const date = new Date(value);
    if (isNaN(date.getTime())) {
      throw new Error(`Invalid date: ${value}`);
    }
    return date;
  }

  throw new Error(`Invalid date: unsupported type ${typeof value}`);
}

/**
 * Parses various input values into a Date and returns null for invalid or unsupported inputs.
 *
 * @param value - A Date instance, date string, numeric timestamp, null, or undefined to be parsed.
 * @returns A `Date` when `value` represents a valid date, `null` otherwise.
 */
export function parseDateSafe(value: unknown): Date | null {
  try {
    if (value instanceof Date) {
      return isNaN(value.getTime()) ? null : value;
    }

    if (value === null || value === undefined) {
      return null;
    }

    if (typeof value === "string" || typeof value === "number") {
      const date = new Date(value);
      return isNaN(date.getTime()) ? null : date;
    }

    // Return null for boolean, object, symbol, function, bigint types
    return null;
  } catch {
    return null;
  }
}

/**
 * Normalize a database date value into a valid Date object or `null`.
 *
 * @param value - A value from the database: a `Date`, a date/time string, a numeric timestamp, or `null`/`undefined`.
 * @returns A `Date` representing the same instant when the input is parseable and valid, or `null` when the input is `null`/`undefined` or cannot be converted to a valid `Date`.
 */
export function normalizeDatabaseDate(value: string | Date | null | undefined): Date | null {
  if (value === null || value === undefined) {
    return null;
  }

  if (value instanceof Date) {
    return isNaN(value.getTime()) ? null : value;
  }

  return parseDateSafe(value);
}

/**
 * Convert a Date or date string into a PostgreSQL timestamptz-formatted string suitable for database insertion.
 *
 * @param date - A Date object, a date string, or null/undefined. Strings will be parsed; invalid or unsupported inputs produce `null`.
 * @returns A timestamptz-formatted ISO timestamp string, or `null` if the input is null/undefined or cannot be parsed as a valid date.
 */
export function prepareDateForDb(date: Date | string | null | undefined): string | null {
  if (date === null || date === undefined) {
    return null;
  }

  if (typeof date === "string") {
    const parsed = parseDateSafe(date);
    if (!parsed) {
      return null;
    }
    return dateToTimestamptz(parsed);
  }

  if (date instanceof Date) {
    return isNaN(date.getTime()) ? null : dateToTimestamptz(date);
  }

  return null;
}

/**
 * Zod schema for date validation
 */
export const DateStringSchema = z.string().refine(
  (val) => {
    try {
      parseDate(val);
      return true;
    } catch {
      return false;
    }
  },
  {
    message: "Invalid date format",
  },
);

/**
 * Zod transformer for date strings to Date objects
 */
export const DateTransformSchema = DateStringSchema.transform((val) => {
  return parseDate(val);
});

/**
 * Zod schema for optional date strings
 */
export const OptionalDateStringSchema = z.union([DateStringSchema, z.null()]).optional();

/**
 * Current timestamp as timestamptz string
 */
export function nowAsTimestamptz(): string {
  return dateToTimestamptz(new Date());
}

/**
 * Check if a value is a valid date
 */
export function isValidDate(date: unknown): date is Date {
  return date instanceof Date && !isNaN(date.getTime());
}

/**
 * Determine whether a string represents a valid PostgreSQL timestamptz.
 *
 * @param timestamp - The timestamptz string to validate
 * @returns `true` if `timestamp` can be parsed into a valid Date, `false` otherwise
 */
export function isValidTimestamptz(timestamp: string): boolean {
  try {
    parseDate(timestamp);
    return true;
  } catch {
    return false;
  }
}

/**
 * Formats a date value for display, returning human-readable text or a safe placeholder.
 *
 * Accepts a Date, an ISO/parsable date string, or null/undefined. Returns "—" for null/undefined,
 * "Invalid Date" for unparseable or invalid inputs, or the locale-formatted date string otherwise.
 *
 * @param date - The date to format; may be a Date instance, a date string, or null/undefined
 * @param options - Intl.DateTimeFormatOptions passed to toLocaleDateString for formatting
 * @returns The formatted date string, "—" for null/undefined, or "Invalid Date" for invalid inputs
 */
export function formatDateSafe(
  date: Date | string | null | undefined,
  options: Intl.DateTimeFormatOptions = {},
): string {
  if (date === null || date === undefined) {
    return "—";
  }

  let dateObj: Date;

  if (typeof date === "string") {
    const parsed = parseDateSafe(date);
    if (!parsed) {
      return "Invalid Date";
    }
    dateObj = parsed;
  } else if (date instanceof Date) {
    if (isNaN(date.getTime())) {
      return "Invalid Date";
    }
    dateObj = date;
  } else {
    return "Invalid Date";
  }

  try {
    return dateObj.toLocaleDateString(undefined, options);
  } catch {
    // Catch invalid options or environment issues (e.g., missing locale data)
    return "Invalid Date";
  }
}

/**
 * Format timestamp for display with time
 */
export function formatTimestampSafe(
  date: Date | string | null | undefined,
  options: Intl.DateTimeFormatOptions = {
    year: "numeric",
    month: "short",
    day: "numeric",
    hour: "2-digit",
    minute: "2-digit",
  },
): string {
  return formatDateSafe(date, options);
}

/**
 * Validate and return a date range with parsed start and end dates.
 *
 * @param start - Value that can be parsed into the range start date
 * @param end - Value that can be parsed into the range end date
 * @returns The validated DateRange with `start` and `end` as Date objects
 * @throws Error if `start` is not before `end`
 * @throws Error if `start` or `end` cannot be parsed into a valid Date
 */

<<<<<<< HEAD
export function validateDateRange(start: unknown, end: unknown): {
  const startResult = parseDate(start);
  const endResult = parseDate(end);

  if (!startResult.success) {
    return { success: false, error: `Invalid start date: ${startResult.error}` };
  }

  if (!endResult.success) {
    return { success: false, error: `Invalid end date: ${endResult.error}` };
  }

  if (startResult.data >= endResult.data) {
    return { success: false, error: "Start date must be before end date" };
  }

  return { success: true, data: {
    start: startResult.data,
    end: endResult.data,
  } };
=======
export function validateDateRange(start: unknown, end: unknown): DateRange {
  const startDate = parseDate(start);
  const endDate = parseDate(end);

  if (startDate >= endDate) {
    throw new Error("Start date must be before end date");
  }

  return {
    start: startDate,
    end: endDate,
  };
>>>>>>> 3709d497
}

/**
 * Helper to add/subtract time periods safely
 */
export function addDays(date: Date, days: number): Date {
  const result = new Date(date);
  result.setDate(result.getDate() + days);
  return result;
}

export function addHours(date: Date, hours: number): Date {
  const result = new Date(date);
  result.setHours(result.getHours() + hours);
  return result;
}

export function addMinutes(date: Date, minutes: number): Date {
  const result = new Date(date);
  result.setMinutes(result.getMinutes() + minutes);
  return result;
}<|MERGE_RESOLUTION|>--- conflicted
+++ resolved
@@ -267,7 +267,6 @@
  * @throws Error if `start` or `end` cannot be parsed into a valid Date
  */
 
-<<<<<<< HEAD
 export function validateDateRange(start: unknown, end: unknown): {
   const startResult = parseDate(start);
   const endResult = parseDate(end);
@@ -288,20 +287,6 @@
     start: startResult.data,
     end: endResult.data,
   } };
-=======
-export function validateDateRange(start: unknown, end: unknown): DateRange {
-  const startDate = parseDate(start);
-  const endDate = parseDate(end);
-
-  if (startDate >= endDate) {
-    throw new Error("Start date must be before end date");
-  }
-
-  return {
-    start: startDate,
-    end: endDate,
-  };
->>>>>>> 3709d497
 }
 
 /**
